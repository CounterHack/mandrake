A binary analysis / instrumentation library for Rust.

# Author

[Ron Bowes](https://www.skullsecurity.org/) from Counter Hack

License: MIT

# Acknowledgements

Thanks to folks:

* Daniel Pendolino, for helping me with the initial idea
* Josh Wright, for helping with testing and language
* Ed Skoudis, for giving me permission to release this open source
* Counter Hack and SANS in general, for giving me the time I needed to write this, as well as encouragement
* Ryan Chapman, for their amazing [syscall table](https://blog.rchapman.org/posts/Linux_System_Call_Table_for_x86_64/) that I parsed into [/src/syscalls.csv](a CSV file)

# Purpose

Mandrake is a framework for executing and instrumenting machine code or ELF
binaries. It can execute a full binary or a block of hex-encoded machine code,
saving the output results as JSON or YAML.

The goal of Mandrake is to help analysts understand or evalauate unknown code.
While most disassembly tools (such as `ndisasm`) will do a great job of showing
what each instruction and opcode do, `mandrake` goes a step further and
*executes* the code, showing what actually ran.

> This means that packed, self-modified, and looping code can be analyzed much
> more easily, since you'll see very clearly which syscalls are being
> performed!

*Warning: This DOES run the code on your machine, using
[ptrace](https://man7.org/linux/man-pages/man2/ptrace.2.html). You probably
don't want to analyze malicious code on a production system!*

# Installation

*This must be run on an x64-based Linux system!*

The best way to execute `mandrake` is to check it out from
[the Github repo](https://github.com/counterhack/mandrake), then build + run
with either `cargo` (the Rust toolchain) or `docker`.

## Executing with cargo

To run with `cargo`, you need the `edition2021` edition of Rust (which usually
means installing [rustup](https://rustup.rs/) (or using the `rust:latest`
Docker image). Probably distros will start including that edition in their
repos eventually, and I hate depending on it, but some of the dependencies I
pull in require it.

Once you have `cargo` and `edition2021`, you can build and run from source:

```
$ git clone https://github.com/CounterHack/mandrake.git
$ cd mandrake
$ mandrake --help
```

## Installing with docker

Alternatively, we include a `Makefile` that just uses the `rust:latest` Docker
container. You can run `make` to use that:

```
$ make run
docker build . -t mandrake-build -f Dockerfile.build

[...]

Successfully tagged mandrake-execute:latest

To execute, run:

docker run --rm -ti mandrake-execute --help
```

Or you can use an interactive Docker environment directly:

```
$ docker run -ti -v $PWD:/src rust:latest /bin/bash
root@6764c399bc84:/# cd src
root@6764c399bc84:/src# mandrake --help
```

## Building a Binary

We have included a Dockerfile to build binary releases. To build a release,
execute `make` in the source directory. That will use `docker` to build
releases in the `build/` directory.

Once those are built, you should be able to execute `build/mandrake` with no
extra dependencies (besides the hardness, which will also be compiled into
`build/`.

*We plan to do proper binary releases but have not yet. By the time this is
public, we'll have a link here.*

# Usage

<<<<<<< HEAD
To use this, the simplest way is to check out the source, install the Rust
build environment (i.e., `cargo`), and just use it right from the source tree.
So far, we haven't really done any fancy releases.
=======
For the remainder, of this README, we will assume you are executing using
a `mandrake` binary. You can just as easily use `cargo run --` anywhere you
see `mandrake`!
>>>>>>> 348f190e

Mandrake has two modes, implemented as subcommands - `code` and `elf`.  Run
Mandrake with `--help` to see the full options:

```
$ mandrake --help
$ mandrake code --help
$ mandrake elf --help
```

## Analyzing Raw Code

To use Mandrake to analyze raw machine code, you need two things:

* The `harness` executable - you'll get this when you check out the codebase, but you can also get it [directly from Github](https://github.com/CounterHack/mandrake/blob/main/harness/harness)
* The hex-encoded machine code

How you get hex-encoded machine code is sort of up to you, but if you want
something simple to test, try `c3` (`ret`) or `4831c048ffc0c3`
(`xor rax, rax` / `inc rax` / `ret`) - aka, `return 1`.

Here is an example:

```
$ mandrake --snippit-length 4 code 'c3'

{
  "success": true,
  "pid": 1046429,
  "history": [
    {
      "rdx": {
        "value": 0,
        "memory": null,
        "as_instruction": null,
        "as_string": null
      },
      "rip": {
        "value": 322371584,
        "memory": [
          195
        ],
        "as_instruction": "ret",
        "as_string": null
      },
[...]
    }
  ],
  "stdout": "",
  "stderr": "",
  "exit_reason": "Process exited cleanly with exit code 0",
  "exit_code": 0
}
```

This example also demonstrates how to use a custom path to the `harness`:

```
$ mandrake --snippit-length 4 code --harness=./harness/harness '4831c048ffc0c3'

{
  "success": true,
  "pid": 1053809,
  "history": [
    {
      "rbx": {
        "value": 0,
        "memory": null,
        "as_instruction": null,
        "as_string": null
      },
[...]
"rip": {
        "value": 322371590,
        "memory": [
          195
        ],
        "as_instruction": "ret",
        "as_string": null
      },
      "rdi": {
        "value": 0,
        "memory": null,
        "as_instruction": null,
        "as_string": null
      }
    }
  ],
  "stdout": "",
  "stderr": "",
  "exit_reason": "Process exited cleanly with exit code 1",
  "exit_code": 1
}
```

If you are testing shellcode that crashes, Mandrake will handle that
gracefully.  This example runs the shellcode `push 0x41414141` / `ret`, which
will crash at `0x41414141`:

```
$ mandrake --snippit-length 4 code --harness=./harness/harness '6841414141c3'
{
  "success": true,
  "pid": 1054409,
  "history": [
    {
[...]
    }
  ],
  "stdout": "",
  "stderr": "",
  "exit_reason": "Execution crashed with a segmentation fault (SIGSEGV) @ 0x41414141",
  "exit_code": null
}
```

Mandrake can also capture standard output:

```
$ mandrake --snippit-length 4 code 'e80d00000048656c6c6f20576f726c64210048c7c00100000048c7c7010000005e48c7c20c0000000f05c3'
{
  "success": true,
  "pid": 1055334,
  "history": [
[...]
  ],
  "stdout": "Hello World!",
  "stderr": "",
  "exit_reason": "Process exited cleanly with exit code 12",
  "exit_code": 12
```

## Analyzing Elf Files

In addition to shellcode, we can also instrument an ELF (Linux) binary! We
haven't used ELF binaries as much as shellcode, so this isn't as well tested
and hardy. Your mileage may vary!

The biggest thing to know is that, in an ELF binary, there's gonna be A LOT
more junk, especially if you call out to libc functions. It might also run
REALLLLY slow if you trace through all the libc code.

If you can modify the ELF binary, you can trigger the logger by adding an `int
3` instruction in front of the code that you want to instrument.  To turn the
debugger back off again, add an `int 3` AFTER the code that you want to
instrument. (I don't love doing it that way, but otherwise it takes a LONG time
to run.)

> NOTE: If you have an `int 3` within the code you want to instrument, you're
> gonna have a bad time (sorry, I wish I could think of a better way!)

Here's an example of something you might want to instrument:

```
$ cat demo.c
#include <stdio.h>
#include <string.h>

int main(int argc, char *argv[])
{
  int i = 0;
  char buffer[16];

  asm("int 3");

  asm("nop");
  asm("nop");
  asm("nop");

  asm("int 3");

  return 0;
}

$ gcc -o demo -O0 -masm=intel --no-pie demo.c
```

When you execute it in Mandrake, you will see the three `nop` instructions:

```
$ mandrake --snippit-length 4 elf ./demo
{
  "success": true,
  "pid": 1121316,
  "history": [
    {
      "rip": {
        "value": 93824992235867,
        "memory": [
          144
        ],
        "as_instruction": "nop",
        "as_string": null
      }
[...]
```

But if there are libc calls, things can get a bit big! Here's another example:

```
$ cat demo2.c
#include <stdio.h>
#include <string.h>

int main(int argc, char *argv[])
{
  int i = 0;
  char buffer[16];

  asm("int 3");
  asm("nop");

  strcpy(buffer, argv[1]);
  printf("%s\n", buffer);

  asm("nop");
  asm("int 3");

  return 0;
}

$ gcc -o demo2 -O0 -masm=intel --no-pie demo2.c
```

If we try to instrument `demo2`, we quickly run into our execution cap:

```
$ mandrake --snippit-length 4 elf ./demo2 abc

[...]
"exit_reason": "Execution stopped at instruction cap (max instructions: 128)",
```

We can raise that, but we end up with a whole lot of output:

```
$ mandrake --max-instructions 10000 --snippit-length 4 elf ./demo2 abc
[...]
{
  "instructions_executed": 3209,
  "success": true,
```

> Maybe you're okay with looking through 3209 instructions, but I sure don't
> want to!

The best you can do is probably to turn off ASLR, then filter down to simply
the binary you want to see. Here's how I do that:

Ensure your binary is compiled with `--no-pie`, then turn off ASLR,
execute it, and have a look at the starting address:

```
$ echo 0 | sudo tee /proc/sys/kernel/randomize_va_space
$ mandrake --max-instructions 1 --snippit-length 4 elf ./demo2 abc
[...]
{
  "starting_address": 93824992235899,
  "instructions_executed": 1,
```

That value is `0x55555555517b` in hex. It might vary for you, so don't use
this command directly if you're following along!

By default, Mandrake masks out the last 4 nibbles, meaning effectively the
address is 0x555555550000 when compared. The mask can be changed with
`--hidden-mask` if you want, but we don't need to:

```
$ mandrake --output-format=json --snippit-length 4 elf ./demo2 --visible-address 0x0000555555550000
[...]
{
  "starting_address": 93824992235899,
  "instructions_executed": 3209,
  "success": true,
[...]
```

Note that while 3209 instructions are executed, the results only contain 13
entries!

## What do I do with all that JSON?

Well, you can also output with `--output-format=YAML`. :)

We can actually support any type that [Serde](https://serde.rs/) supports,
please file a bug or send a patch if you'd like Pickle or something.

<Edit: I added `--output-format=PICKLE`>

But to answer the question.. I dunno! At Counter Hack, we wrapped a web
interface around it to teach shellcoding. I bet there are a lot more cool
things you can do, though, use your imagination!

# Build

If you have the Rust toolchain (`cargo`), you don't really need to build it!
It'll automatically build when you `cargo run`.

But if you don't want to install `cargo`, fear not! You can just run `make` in
the root folder, and it should build you a binary release using a Docker
environment (requires Docker).

The build files are copies into the build/ folder when complete.

# Appendix: Usage

This is just the output of `--help`. Be warned - I might forget to update this,
run the actual application for up-to-date help!

```
$ mandrake --help
Mandrake 0.1.0
Ron Bowes <ron@counterhack.com>
Mandrake is an open-source machine code analyzer / instrumenter written in Rust

USAGE:
    mandrake [OPTIONS] <SUBCOMMAND>

OPTIONS:
    -h, --help
            Print help information

    -i, --max-instructions <MAX_INSTRUCTIONS>
            The maximum number of instructions to read before stopping (to prevent infinite loops)
            [default: 128]

        --ignore-stderr
            Don't save output from stderr

        --ignore-stdout
            Don't save output from stdout

    -m, --minimum-viable-string <MINIMUM_VIABLE_STRING>
            The number of consecutive ASCII bytes to be considered a string [default: 6]

    -o, --output-format <OUTPUT_FORMAT>
            The output format ("JSON", "YAML", or "Pickle") [default: JSON]

    -s, --snippit-length <SNIPPIT_LENGTH>
            The amount of context memory to read [default: 64]

    -V, --version
            Print version information

SUBCOMMANDS:
    code    Analyze raw machine code using a harness
    elf     Analyze an ELF file (Linux executable)
    help    Print this message or the help of the given subcommand(s)
```

```
$ mandrake code --help
mandrake-code 0.1.0
Ron Bowes <ron@counterhack.com>
Analyze raw machine code using a harness

USAGE:
    mandrake code [OPTIONS] <CODE>

ARGS:
    <CODE>    The code, as a hex string (eg: "4831C0C3")

OPTIONS:
    -h, --help                 Print help information
        --harness <HARNESS>    The path to the required harness [default: ./harness/harness]
    -V, --version              Print version information
```

```
$ mandrake elf --help
mandrake-elf 0.1.0
Ron Bowes <ron@counterhack.com>
Analyze an ELF file (Linux executable)

USAGE:
    mandrake elf [OPTIONS] <ELF> [ARGS]...

ARGS:
    <ELF>        The ELF executable
    <ARGS>...    The argument(s) to pass to the ELF executable

OPTIONS:
    -h, --help
            Print help information

        --hidden-address <HIDDEN_ADDRESS>
            Hide instructions that match this address (ANDed with the --hidden-mask)

        --hidden-mask <HIDDEN_MASK>
            ANDed with the --hidden-address before comparing - by default, 0xFFFFFFFFFFFF0000

    -V, --version
            Print version information

        --visible-address <VISIBLE_ADDRESS>
            Only show instructions that match this address (ANDed with the --visible-mask)

        --visible-mask <VISIBLE_MASK>
            ANDed with the --visible-address before comparing - by default, 0xFFFFFFFFFFFF0000
```<|MERGE_RESOLUTION|>--- conflicted
+++ resolved
@@ -27,9 +27,8 @@
 what each instruction and opcode do, `mandrake` goes a step further and
 *executes* the code, showing what actually ran.
 
-> This means that packed, self-modified, and looping code can be analyzed much
-> more easily, since you'll see very clearly which syscalls are being
-> performed!
+This means that packed, self-modified, and looping code can be analyzed much
+more easily, since you'll see very clearly which syscalls are being performed!
 
 *Warning: This DOES run the code on your machine, using
 [ptrace](https://man7.org/linux/man-pages/man2/ptrace.2.html). You probably
@@ -100,15 +99,13 @@
 
 # Usage
 
-<<<<<<< HEAD
 To use this, the simplest way is to check out the source, install the Rust
 build environment (i.e., `cargo`), and just use it right from the source tree.
 So far, we haven't really done any fancy releases.
-=======
+
 For the remainder, of this README, we will assume you are executing using
 a `mandrake` binary. You can just as easily use `cargo run --` anywhere you
-see `mandrake`!
->>>>>>> 348f190e
+see `mandrake`.
 
 Mandrake has two modes, implemented as subcommands - `code` and `elf`.  Run
 Mandrake with `--help` to see the full options:
